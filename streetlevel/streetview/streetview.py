import itertools
from typing import List, Optional
from PIL import Image
from aiohttp import ClientSession
from requests import Session

from streetlevel.geo import *
from .panorama import StreetViewPanorama, LocalizedString, CaptureDate
from .depth import parse as parse_depth
from . import api
from ..dataclasses import Size, Tile, Link
from ..util import try_get, get_equirectangular_panorama, get_equirectangular_panorama_async
from .util import is_third_party_panoid


def find_panorama(lat: float, lon: float, radius: int = 50, locale: str = "en",
                  search_third_party: bool = False, session: Session = None) -> Optional[StreetViewPanorama]:
    """
    Searches for a panorama within a radius around a point.

    :param lat: Latitude of the center point.
    :param lon: Longitude of the center point.
    :param radius: *(optional)* Search radius in meters. Defaults to 50.
    :param locale: *(optional)* Desired language of the location's address as IETF code.
      Defaults to ``en``.
    :param search_third_party: *(optional)* Whether to search for third-party panoramas
      rather than official ones. Defaults to false.
    :param session: *(optional)* A requests session.
    :return: A StreetViewPanorama object if a panorama was found, or None.
    """

    # TODO
    # the `SingleImageSearch` call returns a different kind of depth data
    # than `photometa`; need to deal with that at some point

    resp = api.find_panorama_raw(lat, lon, radius=radius, download_depth=False,
                                 locale=locale, search_third_party=search_third_party, session=session)

    response_code = resp[0][0][0]
    # 0: OK
    # 5: search returned no images
    # don't know if there are others
    if response_code != 0:
        return None

    pano = _parse_pano_message(resp[0][1])
    return pano


async def find_panorama_async(lat: float, lon: float, session: ClientSession, radius: int = 50,
                              locale: str = "en", search_third_party: bool = False) -> Optional[StreetViewPanorama]:
    # TODO
    # the `SingleImageSearch` call returns a different kind of depth data
    # than `photometa`; need to deal with that at some point
    resp = await api.find_panorama_raw_async(lat, lon, session, radius=radius, download_depth=False,
                                             locale=locale, search_third_party=search_third_party)

    response_code = resp[0][0][0]
    # 0: OK
    # 5: search returned no images
    # don't know if there are others
    if response_code != 0:
        return None

    pano = _parse_pano_message(resp[0][1])
    return pano


def find_panorama_by_id(panoid: str, download_depth: bool = False, locale: str = "en",
                        session: Session = None) -> Optional[StreetViewPanorama]:
    """
    Fetches metadata of a specific panorama.

    Unfortunately, `as mentioned on this page
    <https://developers.google.com/maps/documentation/tile/streetview#panoid_response>`_,
    pano IDs are not stable, so a request that works today may return nothing a few months into the future.

    :param panoid: The pano ID.
    :param download_depth: Whether to download and parse the depth map.
    :param locale: Desired language of the location's address as IETF code.
    :param session: *(optional)* A requests session.
    :return: A StreetViewPanorama object if a panorama with this ID exists, or None.
    """
    resp = api.find_panorama_by_id_raw(panoid, download_depth=download_depth,
                                       locale=locale, session=session)

    response_code = resp[1][0][0][0]
    # 1: OK
    # 2: Not found
    # don't know if there are others
    if response_code != 1:
        return None

    pano = _parse_pano_message(resp[1][0])
    return pano


async def find_panorama_by_id_async(panoid: str, session: ClientSession, download_depth: bool = False,
                                    locale: str = "en") -> Optional[StreetViewPanorama]:
    resp = await api.find_panorama_by_id_raw_async(panoid, session, download_depth=download_depth, locale=locale)

    response_code = resp[1][0][0][0]
    # 1: OK
    # 2: Not found
    # don't know if there are others
    if response_code != 1:
        return None

    pano = _parse_pano_message(resp[1][0])
    return pano


def get_coverage_tile(tile_x: int, tile_y: int, session: Session = None) -> List[StreetViewPanorama]:
    """
    Fetches Street View coverage on a specific map tile. Coordinates are in Slippy Map aka XYZ format
    at zoom level 17.

    When viewing Google Maps with satellite imagery in globe view and zooming into a spot,
    it makes this API call. This is useful because 1) it allows for fetching coverage for a whole area, and
    2) there are various hidden/removed locations which cannot be found by any other method
    (unless you access them by pano ID directly).

    Note, however, that only ID, latitude and longitude of the most recent coverage are returned.
    The rest of the metadata, as well as historical panoramas, must be fetched manually one by one.

    :param tile_x: X coordinate of the tile.
    :param tile_y: Y coordinate of the tile.
    :param session: *(optional)* A requests session.
    :return: A list of StreetViewPanoramas. If no coverage was returned by the API, the list is empty.
    """
    resp = api.get_coverage_tile_raw(tile_x, tile_y, session)

    if resp is None:
        return []

    return _parse_coverage_tile_response(resp)


async def get_coverage_tile_async(tile_x: int, tile_y: int, session: ClientSession) -> List[StreetViewPanorama]:
    resp = await api.get_coverage_tile_raw_async(tile_x, tile_y, session)

    if resp is None:
        return []

    return _parse_coverage_tile_response(resp)


def get_coverage_tile_by_latlon(lat: float, lon: float, session: Session = None) -> List[StreetViewPanorama]:
    """
    Same as :func:`get_coverage_tile <get_coverage_tile>`, but for fetching the tile on which a point is located.

    :param lat: Latitude of the point.
    :param lon: Longitude of the point.
    :param session: *(optional)* A requests session.
    :return: A list of StreetViewPanoramas. If no coverage was returned by the API, the list is empty.
    """
    tile_coord = wgs84_to_tile_coord(lat, lon, 17)
    return get_coverage_tile(tile_coord[0], tile_coord[1], session=session)


async def get_coverage_tile_by_latlon_async(lat: float, lon: float, session: ClientSession) \
        -> List[StreetViewPanorama]:
    tile_coord = wgs84_to_tile_coord(lat, lon, 17)
    return await get_coverage_tile_async(tile_coord[0], tile_coord[1], session)


def download_panorama(pano: StreetViewPanorama, path: str, zoom: int = 5, pil_args: dict = None) -> None:
    """
    Downloads a panorama to a file.

    :param pano: The panorama to download.
    :param path: Output path.
    :param zoom: *(optional)* Image size; 0 is lowest, 5 is highest. The dimensions of a zoom level of a
        specific panorama depend on the camera used. If the requested zoom level does not exist,
        the highest available level will be downloaded. Defaults to 5.
    :param pil_args: *(optional)* Additional arguments for PIL's
        `Image.save <https://pillow.readthedocs.io/en/stable/reference/Image.html#PIL.Image.Image.save>`_
        method, e.g. ``{"quality":100}``. Defaults to ``{}``.
    """
    if pil_args is None:
        pil_args = {}
    image = get_panorama(pano, zoom=zoom)
    image.save(path, **pil_args)


async def download_panorama_async(pano: StreetViewPanorama, path: str, session: ClientSession,
                                  zoom: int = 5, pil_args: dict = None) -> None:
    if pil_args is None:
        pil_args = {}
    image = await get_panorama_async(pano, session, zoom=zoom)
    image.save(path, **pil_args)


def get_panorama(pano: StreetViewPanorama, zoom: int = 5) -> Image.Image:
    """
    Downloads a panorama and returns it as PIL image.

    :param pano: The panorama to download.
    :param zoom: *(optional)* Image size; 0 is lowest, 5 is highest. The dimensions of a zoom level of a
        specific panorama depend on the camera used. If the requested zoom level does not exist,
        the highest available level will be downloaded. Defaults to 5.
    :return: A PIL image containing the panorama.
    """
    zoom = _validate_get_panorama_params(pano, zoom)
    return get_equirectangular_panorama(
        pano.image_sizes[zoom].x, pano.image_sizes[zoom].y,
        pano.tile_size, _generate_tile_list(pano, zoom))


async def get_panorama_async(pano: StreetViewPanorama, session: ClientSession, zoom: int = 5) -> Image.Image:
    zoom = _validate_get_panorama_params(pano, zoom)
    return await get_equirectangular_panorama_async(
        pano.image_sizes[zoom].x, pano.image_sizes[zoom].y,
        pano.tile_size, _generate_tile_list(pano, zoom),
        session)


def _validate_get_panorama_params(pano, zoom):
    if not pano.image_sizes:
        raise ValueError("pano.image_sizes is None.")
    zoom = max(0, min(zoom, len(pano.image_sizes) - 1))
    return zoom


def _parse_coverage_tile_response(tile):
    panos = []
    if tile[1] is not None and len(tile[1]) > 0:
        for pano in tile[1][1]:
            if pano[0][0] == 1:
                continue
            panoid = pano[0][0][1]
            lat = pano[0][2][0][2]
            lon = pano[0][2][0][3]
            panos.append(StreetViewPanorama(panoid, lat, lon))
    return panos


def _parse_pano_message(msg):
    img_sizes = msg[2][3][0]
    img_sizes = list(map(lambda x: Size(x[0][1], x[0][0]), img_sizes))
    others = try_get(lambda: msg[5][0][3][0])
    date = msg[6][7]

    source = try_get(lambda: msg[6][5][2]).lower()

    other_dates_raw = try_get(lambda: msg[5][0][8])
    if other_dates_raw:
        other_dates = dict([(x[0], x[1]) for x in other_dates_raw])
    else:
        other_dates = {}

    links_raw = try_get(lambda: msg[5][0][6])
    if links_raw:
        links = dict([(x[0], [None, None, None, 0] if len(x) == 1 else x[1]) for x in links_raw])
    else:
        links = {}

    street_name = try_get(lambda: msg[5][0][12][0][0][0][2])
    if street_name is not None:
        street_name = LocalizedString(street_name[0], street_name[1])

    address = try_get(lambda: msg[3][2])
    if address is not None:
        address = [LocalizedString(x[0], x[1]) for x in address]

    pano = StreetViewPanorama(
        id=msg[1][1],
        lat=msg[5][0][1][0][2],
        lon=msg[5][0][1][0][3],
        heading=try_get(lambda: math.radians(msg[5][0][1][2][0])),
        pitch=try_get(lambda: math.radians(90 - msg[5][0][1][2][1])),
        roll=try_get(lambda: math.radians(msg[5][0][1][2][2])),
        date=CaptureDate(date[0],
                         date[1],
                         date[2] if len(date) > 2 else None),
        elevation=try_get(lambda: msg[5][0][1][1][0]),
        tile_size=Size(msg[2][3][1][0], msg[2][3][1][1]),
        image_sizes=img_sizes,
        source=source,
        country_code=try_get(lambda: msg[5][0][1][4]),
        street_name=street_name,
        address=address,
        copyright_message=try_get(lambda: msg[4][0][0][0][0]),
        uploader=try_get(lambda: msg[4][1][0][0][0]),
        uploader_icon_url=try_get(lambda: msg[4][1][0][2]),
    )

    # depth
    raw_depth = try_get(lambda: msg[5][0][5][1][2])
    if raw_depth:
        pano.depth = parse_depth(raw_depth)

    # parse other dates, links and neighbors
    if others is not None and len(others) > 1:
        for idx, other in enumerate(others[1:], start=1):
            panoid = other[0][1]
<<<<<<< HEAD
            lat = try_get(lambda: float(other[2][0][2]))
            lon = try_get(lambda: float(other[2][0][3]))
            heading = try_get(lambda: math.radians(float(other[2][2][0])))
=======
>>>>>>> 98382998

            connected = StreetViewPanorama(
                id=panoid,
                lat=other[2][0][2],
                lon=other[2][0][3],
                elevation=try_get(lambda: other[2][1][0]),
                heading=try_get(lambda: math.radians(other[2][2][0])),
                pitch=try_get(lambda: math.radians(90 - other[2][2][1])),
                roll=try_get(lambda: math.radians(other[2][2][2])),
            )

            if idx in other_dates:
                connected.date = CaptureDate(other_dates[idx][1], other_dates[idx][0])
                pano.historical.append(connected)
            else:
                if idx in links:
                    pano.links.append(Link(connected, math.radians(links[idx][3])))
                pano.neighbors.append(connected)

            connected.street_name = try_get(lambda: other[3][2][0])
    pano.historical = sorted(pano.historical, key=lambda x: (x.date.year, x.date.month), reverse=True)

    return pano


def _generate_tile_list(pano: StreetViewPanorama, zoom: int) -> List[Tile]:
    """
    Generates a list of a panorama's tiles and the URLs pointing to them.
    """
    img_size = pano.image_sizes[zoom]
    tile_width = pano.tile_size.x
    tile_height = pano.tile_size.y
    cols = math.ceil(img_size.x / tile_width)
    rows = math.ceil(img_size.y / tile_height)

    IMAGE_URL = "https://cbk0.google.com/cbk?output=tile&panoid={0:}&zoom={3:}&x={1:}&y={2:}"
    THIRD_PARTY_IMAGE_URL = "https://lh3.ggpht.com/p/{0:}=x{1:}-y{2:}-z{3:}"

    url_to_use = THIRD_PARTY_IMAGE_URL if is_third_party_panoid(pano.id) else IMAGE_URL

    coords = list(itertools.product(range(cols), range(rows)))
    tiles = [Tile(x, y, url_to_use.format(pano.id, x, y, zoom)) for x, y in coords]
    return tiles<|MERGE_RESOLUTION|>--- conflicted
+++ resolved
@@ -294,17 +294,11 @@
     if others is not None and len(others) > 1:
         for idx, other in enumerate(others[1:], start=1):
             panoid = other[0][1]
-<<<<<<< HEAD
-            lat = try_get(lambda: float(other[2][0][2]))
-            lon = try_get(lambda: float(other[2][0][3]))
-            heading = try_get(lambda: math.radians(float(other[2][2][0])))
-=======
->>>>>>> 98382998
 
             connected = StreetViewPanorama(
                 id=panoid,
-                lat=other[2][0][2],
-                lon=other[2][0][3],
+                lat=try_get(lambda: float(other[2][0][2])),
+                lon=try_get(lambda: float(other[2][0][3])),
                 elevation=try_get(lambda: other[2][1][0]),
                 heading=try_get(lambda: math.radians(other[2][2][0])),
                 pitch=try_get(lambda: math.radians(90 - other[2][2][1])),
